"""Implements utilities for LEGEND Data Objects."""
from __future__ import annotations

import glob
import logging
import os
import string

import numpy as np

from . import types as lgdo

log = logging.getLogger(__name__)


def get_element_type(obj: object) -> str:
    """Get the LGDO element type of a scalar or array.

    For use in LGDO datatype attributes.

    Parameters
    ----------
    obj
        if a ``str``, will automatically return ``string`` if the object has
        a :class:`numpy.dtype`, that will be used for determining the element
        type otherwise will attempt to case the type of the object to a
        :class:`numpy.dtype`.

    Returns
    -------
    element_type
        A string stating the determined element type of the object.
    """

    # special handling for strings
    if isinstance(obj, str):
        return "string"

    # the rest use dtypes
    dt = obj.dtype if hasattr(obj, "dtype") else np.dtype(type(obj))
    kind = dt.kind

    if kind == "b":
        return "bool"
    if kind == "V":
        return "blob"
    if kind in ["i", "u", "f"]:
        return "real"
    if kind == "c":
        return "complex"
    if kind in ["S", "U"]:
        return "string"

    # couldn't figure it out
    raise ValueError(
        "cannot determine lgdo element_type for object of type", type(obj).__name__
    )


def copy(obj: lgdo.LGDO, dtype: np.dtype = None) -> lgdo.LGDO:
    """Return a copy of an LGDO.

    Parameters
    ----------
    obj
        the LGDO to be copied.
    dtype
        NumPy dtype to be used for the copied object.

    """
    if dtype is None:
        dtype = obj.dtype

    if isinstance(obj, lgdo.Array):
        return lgdo.Array(
            np.array(obj.nda, dtype=dtype, copy=True), attrs=dict(obj.attrs)
        )

    if isinstance(obj, lgdo.VectorOfVectors):
        return lgdo.VectorOfVectors(
            flattened_data=copy(obj.flattened_data, dtype=dtype),
            cumulative_length=copy(obj.cumulative_length),
            attrs=dict(obj.attrs),
        )

    else:
        raise ValueError(f"copy of {type(obj)} not supported")


def parse_datatype(datatype: str) -> tuple[str, tuple[int, ...], str | list[str]]:
    """Parse datatype string and return type, dimensions and elements.

    Parameters
    ----------
    datatype
        a LGDO-formatted datatype string.

    Returns
    -------
    element_type
        the datatype name dims if not ``None``, a tuple of dimensions for the
        LGDO. Note this is not the same as the NumPy shape of the underlying
        data object. See the LGDO specification for more information. Also see
        :class:`~.types.ArrayOfEqualSizedArrays` and
        :meth:`.lh5_store.LH5Store.read_object` for example code elements for
        numeric objects, the element type for struct-like  objects, the list of
        fields in the struct.
    """
    if "{" not in datatype:
        return "scalar", None, datatype

    # for other datatypes, need to parse the datatype string
    from parse import parse

    datatype, element_description = parse("{}{{{}}}", datatype)
    if datatype.endswith(">"):
        datatype, dims = parse("{}<{}>", datatype)
        dims = [int(i) for i in dims.split(",")]
        return datatype, tuple(dims), element_description
    else:
        return datatype, None, element_description.split(",")


def expand_vars(expr: str, substitute: dict[str, str] = None) -> str:
    """Expand (environment) variables.

    Note
    ----
    Malformed variable names and references to non-existing variables are left
    unchanged.

    Parameters
    ----------
    expr
        string expression, which may include (environment) variables prefixed by
        ``$``.
    substitute
        use this dictionary to substitute variables. Takes precedence over
        environment variables.
    """
    if substitute is None:
        substitute = {}

<<<<<<< HEAD
    # expand env variables first
    # then try using provided mapping
    expr = string.Template(expr).safe_substitute(substitute)
    return os.path.expandvars(expr)
=======
    # use provided mapping
    # then expand env variables
    return os.path.expandvars(string.Template(expr).safe_substitute(substitute))
>>>>>>> efd604f3


def expand_path(
    path: str,
    substitute: dict[str, str] = None,
    list: bool = False,
    base_path: str = None,
) -> str | list:
    """Expand (environment) variables and wildcards to return absolute paths.

    Parameters
    ----------
    path
        name of path, which may include environment variables and wildcards.
    list
        if ``True``, return a list. If ``False``, return a string; if ``False``
        and a unique file is not found, raise an exception.
    substitute
        use this dictionary to substitute variables. Environment variables take
        precedence.
    base_path
        name of base path. Returned paths will be relative to base.

    Returns
    -------
    path or list of paths
        Unique absolute path, or list of all absolute paths
    """
    if base_path is not None and base_path != "":
        base_path = os.path.expanduser(os.path.expandvars(base_path))
        path = os.path.join(base_path, path)

    # first expand variables
    _path = expand_vars(path, substitute)

    # then expand wildcards
    paths = sorted(glob.glob(os.path.expanduser(_path)))

    if base_path is not None and base_path != "":
        paths = [os.path.relpath(p, base_path) for p in paths]

    if not list:
        if len(paths) == 0:
            raise FileNotFoundError(f"could not find path matching {path}")
        elif len(paths) > 1:
            raise FileNotFoundError(f"found multiple paths matching {path}")
        else:
            return paths[0]
    else:
        return paths<|MERGE_RESOLUTION|>--- conflicted
+++ resolved
@@ -141,16 +141,9 @@
     if substitute is None:
         substitute = {}
 
-<<<<<<< HEAD
-    # expand env variables first
-    # then try using provided mapping
-    expr = string.Template(expr).safe_substitute(substitute)
-    return os.path.expandvars(expr)
-=======
     # use provided mapping
     # then expand env variables
     return os.path.expandvars(string.Template(expr).safe_substitute(substitute))
->>>>>>> efd604f3
 
 
 def expand_path(
